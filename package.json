{
  "name": "leaflet.offline",
<<<<<<< HEAD
  "version": "2.2.0",
=======
  "version": "3.0.0-rc.4",
>>>>>>> 514e5e55
  "description": "Offline tilelayer for leaflet",
  "main": "dist/bundle.js",
  "engines": {
    "node": ">=16"
  },
  "types": "dist/types/src/index.d.ts",
  "scripts": {
    "type-check": "tsc --noEmit",
    "docs": "typedoc --plugin typedoc-plugin-markdown --out docs/typedoc src/index.ts",
    "build:types": "tsc --emitDeclarationOnly",
    "build:js": "rollup -c",
    "build": "npm run build:types && npm run build:js",
    "lint": "eslint src test",
    "lint:fix": "eslint --fix src test",
    "test": "karma  start karma.conf.js",
    "test:watch": "karma start --no-single-run karma.conf.js",
    "watch": "rollup -c -w",
    "preversion": "./node_modules/karma/bin/karma  start  karma.conf.js --single-run",
    "prepublishOnly": "npm run build && npx husky install"
  },
  "repository": {
    "type": "git",
    "url": "git+https://github.com/allartk/leaflet.offline.git"
  },
  "keywords": [
    "leaflet",
    "offline"
  ],
  "author": "Allart Kooiman",
  "license": "ISC",
  "bugs": {
    "url": "https://github.com/allartk/leaflet.offline/issues"
  },
  "homepage": "https://github.com/allartk/leaflet.offline#readme",
  "devDependencies": {
    "@babel/core": "^7.16.7",
    "@babel/preset-env": "^7.16.7",
    "@babel/preset-typescript": "^7.16.7",
    "@rollup/plugin-babel": "^5.3.0",
    "@rollup/plugin-commonjs": "^23.0.3",
    "@rollup/plugin-node-resolve": "^14.1.0",
    "@types/geojson": "^7946.0.8",
    "@types/karma-chai": "^0.1.3",
    "@types/karma-chai-sinon": "^0.1.16",
    "@types/leaflet": "^1.7.9",
    "@types/mocha": "^9.1.0",
    "@types/sinon": "^10.0.11",
    "@typescript-eslint/eslint-plugin": "^5.13.0",
    "@typescript-eslint/parser": "^5.13.0",
    "chai": "^4.2.0",
    "eslint": "^8.11.0",
    "eslint-config-airbnb-base": "^15.0.0",
    "eslint-config-airbnb-typescript": "^16.1.0",
    "eslint-config-prettier": "^8.3.0",
    "husky": "^7.0.4",
    "karma": "^6.3.10",
    "karma-chai": "^0.1.0",
    "karma-firefox-launcher": "^2.1.2",
    "karma-mocha": "^2.0.1",
    "karma-mocha-reporter": "^2.2.5",
    "karma-rollup-preprocessor": "^7.0.5",
    "leaflet": "^1.7.1",
    "leaflet.vectorgrid": "^1.1.0",
    "lint-staged": "^12.1.7",
    "mocha": "^9.1.3",
    "npm-run-all": "^4.1.5",
    "prettier": "2.7.1",
    "rollup": "^2.63.0",
    "sinon": "^13.0.2",
    "typedoc": "^0.23.18",
    "typedoc-plugin-markdown": "^3.11.14"
  },
  "lint-staged": {
    "src/**/*.js": [
      "eslint --cache --fix",
      "prettier --write"
    ]
  },
  "dependencies": {
    "idb": "^7.1.1",
    "leaflet": "^1.6.0",
    "typescript": "^4.5.5"
  }
}<|MERGE_RESOLUTION|>--- conflicted
+++ resolved
@@ -1,10 +1,6 @@
 {
   "name": "leaflet.offline",
-<<<<<<< HEAD
-  "version": "2.2.0",
-=======
   "version": "3.0.0-rc.4",
->>>>>>> 514e5e55
   "description": "Offline tilelayer for leaflet",
   "main": "dist/bundle.js",
   "engines": {
